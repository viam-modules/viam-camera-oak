--- conflicted
+++ resolved
@@ -148,7 +148,7 @@
         "width_px": 1280,
         "height_px": 720,
         "device_info": 88
-    }),
+    }, "viam:luxonis:oak-d"),
     "attribute must be a string_value"
 )
 
@@ -178,16 +178,12 @@
     "height_px": 800,
     "width_px": 1280,
     "frame_rate": 60,
-<<<<<<< HEAD
     "device_info": "18443010016B060F00"
-})
+}, "viam:luxonis:oak-d")
 
 minimal_correct_config = make_component_config({
     "sensors": ["color"]
-})
-=======
 }, "viam:luxonis:oak-d")
->>>>>>> 236f549a
 
 @pytest.mark.parametrize("config,msg", configs_and_msgs)
 def test_validate_errors_parameterized(config, msg):
