--- conflicted
+++ resolved
@@ -192,26 +192,6 @@
             await asyncio.sleep(0.001)
 
     def get_color_image(self) -> Optional[CapturedData]:
-<<<<<<< HEAD
-        color_q = self.color_q_handler.get_queue()
-        try:
-            color_msg = color_q.get(block=True, timeout=5)
-            color_output = self._process_color_frame(color_msg.frame)
-            timestamp = color_msg.get_timestamp().total_seconds()
-            return CapturedData(color_output, timestamp)
-        except Empty:
-            raise Exception("Timed out waiting for color image data.")
-
-    def get_depth_map(self) -> Optional[CapturedData]:
-        depth_q = self.depth_q_handler.get_queue()
-        try:
-            depth_msg = depth_q.get(block=True, timeout=5)
-            depth_output = self._process_depth_frame(depth_msg.frame)
-            timestamp = depth_msg.get_timestamp().total_seconds()
-            return CapturedData(depth_output, timestamp)
-        except Empty:
-            raise Exception("Timed out waiting for depth map data.")
-=======
         color_msg: Optional[FramePacket] = (
             self.message_synchronizer.get_most_recent_color_msg()
         )
@@ -220,10 +200,10 @@
                 color_q = self.color_q_handler.get_queue()
                 color_msg = color_q.get(block=True, timeout=5)
             except Empty:
-                raise Exception("Timed out waiting for color image data.")
+                raise Exception("Timed out waiting for color image data from queue.")
 
         color_output = self._process_color_frame(color_msg.frame)
-        timestamp = time.time()
+        timestamp = color_msg.get_timestamp().total_seconds()
         return CapturedData(color_output, timestamp)
 
     def get_depth_map(self) -> Optional[CapturedData]:
@@ -235,12 +215,11 @@
                 depth_q = self.depth_q_handler.get_queue()
                 depth_msg = depth_q.get(block=True, timeout=5)
             except Empty:
-                raise Exception("Timed out waiting for depth map data.")
+                raise Exception("Timed out waiting for depth map data from queue.")
 
         depth_output = self._process_depth_frame(depth_msg.frame)
-        timestamp = time.time()
+        timestamp = depth_msg.get_timestamp().total_seconds()
         return CapturedData(depth_output, timestamp)
->>>>>>> 9fd37ec3
 
     def get_pcd(self) -> CapturedData:
         pc_q = self.pc_q_handler.get_queue()
