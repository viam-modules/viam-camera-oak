--- conflicted
+++ resolved
@@ -240,16 +240,10 @@
                 self.depth_q_handler = self.oak.queue(stereo, 30)
 
             stage = "point cloud"
-<<<<<<< HEAD
             pcc = self._configure_pc(stereo, color)
             if pcc:
                 self.pc_q_handler = self.oak.queue(pcc, 5)
-
-            stage = "start"
-            self.oak.start()
-=======
-            self._configure_pc(stereo, color)
->>>>>>> b8750bf7
+    
         except Exception as e:
             msg = f"Error configuring OakCamera at stage '{stage}': {e}"
             resolution_err_substr = "bigger than maximum at current sensor resolution"
@@ -406,7 +400,7 @@
     def _set_pcd(self, packet: PointcloudPacket) -> None:
         """
         Passed as a callback func to DepthAI to use when new PCD data is outputted.
-        Callback logic chronologically syncs invocation of these _set functions.
+        Callback logic chronologically syncs all the outputted data.
 
         Args:
             packet (PointcloudPacket): outputted PCD data inputted by caller
