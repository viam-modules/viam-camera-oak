import asyncio
from collections import OrderedDict
from logging import Logger
import math
from queue import Empty
from threading import Lock
from typing import (
    Dict,
    List,
    Literal,
    Mapping,
    Optional,
    OrderedDict,
    Tuple,
    Union,
)

from viam.logging import getLogger
from viam.errors import ViamError

import cv2
import depthai as dai
from numpy.typing import NDArray
import numpy as np

from src.components.helpers.shared import CapturedData
from src.config import OakConfig, OakDConfig, YDNConfig, Sensor

DIMENSIONS_TO_MONO_RES = {
    (1280, 800): dai.MonoCameraProperties.SensorResolution.THE_800_P,
    (1280, 720): dai.MonoCameraProperties.SensorResolution.THE_720_P,
    (640, 400): dai.MonoCameraProperties.SensorResolution.THE_400_P,
}  # stereo camera component only accepts this subset of depthai_sdk.components.camera_helper.monoResolutions

DIMENSIONS_TO_COLOR_RES = {
    (4056, 3040): dai.ColorCameraProperties.SensorResolution.THE_12_MP,
    (3840, 2160): dai.ColorCameraProperties.SensorResolution.THE_4_K,
    (1920, 1080): dai.ColorCameraProperties.SensorResolution.THE_1080_P,
}  # color camera component only accepts this subset of depthai_sdk.components.camera_helper.colorResolutions

MAX_GRPC_MESSAGE_BYTE_COUNT = 33554432  # 32MB gRPC message size limit
MAX_COLOR_DEPTH_QUEUE_SIZE = 5
MAX_PC_QUEUE_SIZE = 5
MAX_YDN_QUEUE_SIZE = 5
MAX_MSG_SYCHRONIZER_MSGS_SIZE = 50


def get_closest_dai_resolution(
    width,
    height,
    dimensions_to_resolution: Dict[
        Tuple[int, int],
        Union[
            dai.ColorCameraProperties.SensorResolution,
            dai.MonoCameraProperties.SensorResolution,
        ],
    ],
) -> Union[
    dai.ColorCameraProperties.SensorResolution,
    dai.MonoCameraProperties.SensorResolution,
]:
    """
    Intakes a dict mapping width/height to a resolution and calculates the closest
    supported resolution to the width and height from the config.

    Args:
        dimensions_to_resolution (dict)
    Returns:
        Union[dai.ColorCameraProperties.SensorResolution, dai.MonoCameraProperties.SensorResolution]
    """

    def euclidean_distance(width_and_height: Tuple[int, int]) -> float:
        w1, h1 = width_and_height
        w2, h2 = width, height
        return math.sqrt((w1 - w2) ** 2 + (h1 - h2) ** 2)

    # Filter for only dimensions that are larger or equal to the required width and height
    valid_dimensions = {
        dim: res
        for dim, res in dimensions_to_resolution.items()
        if dim[0] >= width and dim[1] >= height
    }

    if not valid_dimensions:
        raise ViamError(
            f"Received width x height: {width} x {height}, but no valid resolutions are larger or equal to the requested dimensions."
        )

    closest = min(
        valid_dimensions.keys(),
        key=euclidean_distance,
    )
    return valid_dimensions[closest]


class SensorAndQueue:
    def __init__(self, sensor: Sensor, q: dai.DataOutputQueue):
        self.sensor = sensor
        self.queue = q


class YDNConfigAndQueue:
    def __init__(self, ydn_config: YDNConfig, q: dai.DataOutputQueue):
        self.ydn_config = ydn_config
        self.queue = q


class Worker:
    """
    oak.py <-> worker.py <-> DepthAI SDK <-> DepthAI API (C++ core) <-> actual camera
    """

    logger: Logger

    cfg: OakConfig
    ydn_configs: Mapping[str, YDNConfig]
    user_wants_pc: bool

    pipeline: Optional[dai.Pipeline]
    device: Optional[dai.Device]
    color_sensor_queues: Optional[List[SensorAndQueue]]
    depth_queue: Optional[dai.DataOutputQueue]
    pc_queue: Optional[dai.DataOutputQueue]
    ydn_config_queues: List[YDNConfigAndQueue]

    should_exec: bool
    configured: bool
    running: bool

    depth_stream_name = "depth"
    pc_stream_name = "pc"

    def __init__(
        self,
        oak_config: OakConfig,
        ydn_configs: Mapping[str, YDNConfig],
        user_wants_pc: bool,
    ) -> None:
        self.logger = getLogger(oak_config.name)
        self.logger.warning("Initializing worker.")
        self.cfg = oak_config
        self.ydn_configs = ydn_configs
        self.user_wants_pc = user_wants_pc

        self.device = None
        self.pipeline = None
        self.color_sensor_queues = None
        self.depth_queue = None
        self.pc_queue = None
        self.ydn_config_queues = None

        # Flag for stopping execution and busy loops
        self.should_exec = True
        # Execution status
        self.configured = False
        self.running = False

    def configure(self):
        def configure_color() -> Optional[List[dai.node.ColorCamera]]:
            """
            Creates and configures color cameras or doesn't
            (based on the config).
            """
            cams = []
            for sensor in self.cfg.sensors.color_sensors:
                if sensor.sensor_type != "color":
                    continue
                self.logger.debug("Creating color camera component.")
                resolution = get_closest_dai_resolution(
                    sensor.width, sensor.height, DIMENSIONS_TO_COLOR_RES
                )
                self.logger.debug(
                    f"Closest color resolution to inputted height & width is: {resolution}"
                )

                # Define source and output
                color_cam = self.pipeline.create(dai.node.ColorCamera)
                xout_color = self.pipeline.create(dai.node.XLinkOut)

                xout_color.setStreamName(sensor.get_unique_name())

                # Properties
                color_cam.setResolution(resolution)
                color_cam.setPreviewSize(sensor.width, sensor.height)
                color_cam.setInterleaved(sensor.interleaved)
                color_cam.setBoardSocket(sensor.socket)
                color_cam.setFps(sensor.frame_rate)
                if sensor.color_order == "bgr":
                    color_cam.setColorOrder(dai.ColorCameraProperties.ColorOrder.BGR)
                else:
                    color_cam.setColorOrder(dai.ColorCameraProperties.ColorOrder.RGB)
                if sensor.manual_focus is not None:
                    color_cam.initialControl.setManualFocus(sensor.manual_focus)

                # Linking
                color_cam.preview.link(xout_color.input)

                cams.append(color_cam)
            return cams

        def configure_stereo() -> Optional[dai.node.StereoDepth]:
            """
            Creates and configures the pipeline for stereo depth— or doesn't
            (based on the config).
            """

            def make_mono_cam(sensor: Sensor) -> dai.node.MonoCamera:
                resolution = get_closest_dai_resolution(
                    sensor.width, sensor.height, DIMENSIONS_TO_MONO_RES
                )
                self.logger.debug(
                    f"Closest mono resolution: {resolution}. Inputted width & height: ({sensor.width}, {sensor.height})"
                )

                mono_cam = self.pipeline.create(dai.node.MonoCamera)
                mono_cam.setResolution(resolution)
                mono_cam.setBoardSocket(sensor.socket)
                mono_cam.setFps(sensor.frame_rate)
                return mono_cam

            stereo_pair = self.cfg.sensors.stereo_pair
            depth = None
            if stereo_pair:
                self.logger.debug("Creating stereo depth component.")
                mono1, mono2 = stereo_pair
                mono_cam_1 = make_mono_cam(mono1)
                mono_cam_2 = make_mono_cam(mono2)

                depth = self.pipeline.create(dai.node.StereoDepth)
                mono_cam_1.out.link(depth.left)
                mono_cam_2.out.link(depth.right)

                # Configuration settings
                depth.setDefaultProfilePreset(
                    dai.node.StereoDepth.PresetMode.HIGH_DENSITY
                )
                depth.setExtendedDisparity(True)
                depth.initialConfig.setMedianFilter(dai.MedianFilter.KERNEL_7x7)
                depth.initialConfig.setConfidenceThreshold(220)
                depth.initialConfig.setDepthUnit(
                    dai.RawStereoDepthConfig.AlgorithmControl.DepthUnit.MILLIMETER
                )

                xout_depth = self.pipeline.create(dai.node.XLinkOut)
                xout_depth.setStreamName(self.depth_stream_name)
                depth.depth.link(xout_depth.input)

                color_sensors = self.cfg.sensors.color_sensors
                if color_sensors and len(color_sensors) > 0:
                    sensor_color_align = color_sensors[0]
                    depth.setDepthAlign(sensor_color_align.socket)
            return depth

        def configure_pc(
            color_node: Optional[dai.node.ColorCamera],
            depth_node: Optional[dai.node.StereoDepth],
        ) -> None:
            """
            Creates and configures point clouds— or doesn't
            (based on the config)
            """
            if depth_node and self.user_wants_pc:
                pointcloud = self.pipeline.create(dai.node.PointCloud)
                sync = self.pipeline.create(dai.node.Sync)
                xOut = self.pipeline.create(dai.node.XLinkOut)

                xOut.setStreamName(self.pc_stream_name)
                xOut.input.setBlocking(False)

                # Link the nodes
                depth_node.depth.link(pointcloud.inputDepth)
                if color_node:
                    color_node.isp.link(sync.inputs["rgb"])
                pointcloud.outputPointCloud.link(sync.inputs["pcl"])
                sync.out.link(xOut.input)

        def configure_ydn(color_nodes: List[dai.node.ColorCamera]):
            """
            Creates and configures yolo detection networks or doesn't
            (based on the YDN configs)
            """
            for ydn_config in self.ydn_configs.values():
                nn_out = self.pipeline.create(dai.node.XLinkOut)
                nn_out.setStreamName(f"{ydn_config.service_name}_stream")

                detection_net = self.pipeline.create(dai.node.YoloDetectionNetwork)
                detection_net.setConfidenceThreshold(ydn_config.confidence_threshold)
                detection_net.setNumClasses(len(ydn_config.labels))
                detection_net.setCoordinateSize(ydn_config.coordinate_size)
                detection_net.setAnchors(ydn_config.anchors)
                detection_net.setAnchorMasks(anchorMasks=ydn_config.anchor_masks)
                detection_net.setIouThreshold(ydn_config.iou_threshold)
                detection_net.setNumInferenceThreads(ydn_config.num_threads)
                detection_net.setNumNCEPerInferenceThread(ydn_config.num_nce_per_thread)
                detection_net.setBlobPath(ydn_config.blob_path)
                detection_net.input.setBlocking(False)

                input_node = None
                if ydn_config.input_source == "color":
                    input_node = color_nodes[0]  # primary color cam
                else:  # cam_{n}
                    for color_node in color_nodes:
                        if (
                            color_node.getBoardSocket().name.lower()
                            == ydn_config.input_source
                        ):
                            input_node = color_node
                            break
                if input_node is None:
                    raise ViamError(
                        f'"input_source" could not be matched to a socket or camera output type. Value: {ydn_config.input_source}'
                    )

                input_node.preview.link(detection_net.input)
                detection_net.out.link(nn_out.input)

        self.logger.info(
            f"Num ydn_configs during configuration: {len(self.ydn_configs)}"
        )
        self.pipeline = dai.Pipeline()
        try:
            stage = "color"
            color_nodes = configure_color()

            stage = "stereo"
            depth_node = configure_stereo()

            stage = "point cloud"
            color_node = None
            if color_nodes:
                color_node = color_nodes[0]
            configure_pc(color_node, depth_node)

            stage = "yolo detection network"
            configure_ydn(color_nodes)

            self.logger.info("Successfully configured pipeline.")
        except Exception as e:
            msg = f"Error configuring pipeline at stage '{stage}'. Note the error following this log"
            resolution_err_substr = "bigger than maximum at current sensor resolution"
            calibration_err_substr = "no Camera data available"
            if resolution_err_substr in str(e):
                msg += ". Please adjust 'height_px' and 'width_px' in your config to an accepted resolution."
            elif calibration_err_substr in str(e):
                msg += ". If using a non-integrated model, please check that the camera is calibrated properly."
            self.logger.error(msg)
            raise e

        self.message_synchronizer = MessageSynchronizer()
        self.configured = True

    async def start(self):
        if self.pipeline is None:
            self.logger.error(
                "Cannot start worker: pipeline is None. Did configure() fail?"
            )
            raise ViamError("Cannot start worker: pipeline is None")

        self.device = None
        while not self.device and self.should_exec:
            try:
                device_info_str = self.cfg.device_info
                if device_info_str is None:
                    self.device = dai.Device(pipeline=self.pipeline)
                else:
                    self.device = dai.Device(
                        pipeline=self.pipeline,
                        devInfo=dai.DeviceInfo(mxidOrName=device_info_str),
                    )
                self.device.startPipeline()
                self.logger.info("Successfully initialized device.")
                try:
                    device_info = self.device.getDeviceInfo()
                    self.logger.info(
                        f"Connected device info - Name: {device_info.name}, MxId: {device_info.getMxId()}"
                    )
                except Exception as e:
                    self.logger.error(f"Error getting device info: {e}")

            except Exception as e:
                self.logger.error(f"Error initializing device: {e}")
                await asyncio.sleep(1)

        self.color_sensor_queues: List[SensorAndQueue] = []
        for cs in self.cfg.sensors.color_sensors:
            q = self.device.getOutputQueue(
                cs.get_unique_name(), MAX_COLOR_DEPTH_QUEUE_SIZE, blocking=False
            )
            self.color_sensor_queues.append(SensorAndQueue(cs, q))

        if self.cfg.sensors.stereo_pair:
            self.depth_queue = self.device.getOutputQueue(
                self.depth_stream_name, MAX_COLOR_DEPTH_QUEUE_SIZE, blocking=False
            )
            if self.user_wants_pc:
                self.pc_queue = self.device.getOutputQueue(
                    self.pc_stream_name, MAX_PC_QUEUE_SIZE, blocking=False
                )

        should_get_synced_color_depth_outputs = len(
            self.color_sensor_queues
        ) == 1 and bool(self.depth_queue)
        if should_get_synced_color_depth_outputs:
            self.color_sensor_queues[0].queue.addCallback(
                self.message_synchronizer.add_color_msg
            )
            self.depth_queue.addCallback(self.message_synchronizer.add_depth_msg)
            self.message_synchronizer.callbacks_set = True

        self.ydn_config_queues: List[YDNConfigAndQueue] = []
        for ydn_config in self.ydn_configs.values():
            q = self.device.getOutputQueue(
                f"{ydn_config.service_name}_stream", MAX_YDN_QUEUE_SIZE, blocking=False
            )
            self.ydn_config_queues.append(YDNConfigAndQueue(ydn_config, q))

        self.running = True
        self.logger.info("Successfully started camera worker.")

    async def get_synced_color_depth_data(self) -> Tuple[CapturedData, CapturedData]:
        if not self.running:
            raise ViamError(
                "Error getting camera output: Worker is not currently running."
            )
        if len(self.color_sensor_queues) != 1 or not self.depth_queue:
            raise ViamError(
                "Precondition error: must have exactly 1 color sensor and 2 mono sensors for synced data"
            )

        while self.should_exec:
            synced_msgs = self.message_synchronizer.get_synced_msgs()
            if synced_msgs:
                color_frame, depth_frame, timestamp = (
                    synced_msgs["color"].getCvFrame(),
                    synced_msgs["depth"].getCvFrame(),
                    synced_msgs["color"].getTimestamp().total_seconds(),
                )
                if self.cfg.sensors.primary_sensor.color_order == "rgb":
                    color_frame = cv2.cvtColor(color_frame, cv2.COLOR_BGR2RGB)
                color_data = CapturedData(color_frame, timestamp)
                depth_data = CapturedData(
                    self._process_depth_frame(
                        self.cfg.sensors.stereo_pair[0], depth_frame
                    ),
                    timestamp,
                )
                return color_data, depth_data

            self.logger.debug("Waiting for synced color and depth frames...")
            await asyncio.sleep(0.001)

    async def get_color_output(self, requested_sensor: Sensor):
        if not self.running:
            raise ViamError(
                "Error getting color frame: Worker is not currently running."
            )
        if requested_sensor.sensor_type != "color":
            raise ViamError(
                "Error getting color frame: requested sensor is not a color sensor"
            )

        for sensor_and_queue in self.color_sensor_queues:
            this_sensor = sensor_and_queue.sensor
            if requested_sensor.socket_str != this_sensor.socket_str:
                continue

            q = sensor_and_queue.queue
            msg = None
            while msg is None:
                try:
                    msg = q.tryGet()
                except Empty:
                    self.logger.debug("Couldn't get color frame: frame queue is empty.")
                await asyncio.sleep(0.01)

            frame = msg.getCvFrame()
            if this_sensor.color_order == "rgb":
                frame = cv2.cvtColor(frame, cv2.COLOR_BGR2RGB)
            timestamp = msg.getTimestamp().total_seconds()
            return CapturedData(frame, timestamp)

        raise ViamError(
            "Error getting color frame: requested sensor not registered in worker"
        )

    async def get_depth_output(self):
        if not self.running:
            raise ViamError(
                "Error getting depth frame: Worker is not currently running."
            )
        if not self.depth_queue:
            raise ViamError(
                "Error getting depth frame: stereo depth frame queue is not configured"
            )

        msg = None
        while msg is None:
            try:
                msg = self.depth_queue.tryGet()
            except Empty:
                self.logger.debug("Couldn't get depth frame: frame queue is empty.")
            await asyncio.sleep(0.01)

        depth_output = self._process_depth_frame(
            self.cfg.sensors.stereo_pair[0], msg.getCvFrame()
        )
        timestamp = msg.getTimestamp().total_seconds()
        return CapturedData(depth_output, timestamp)

    async def get_pcd(self) -> CapturedData:
        if not self.running:
            raise ViamError("Error getting PCD: Worker is not currently running.")
        if not self.user_wants_pc:
            raise ViamError(
                "Critical logic error getting PCD: get_pcd() called without toggling user_wants_pc. This is likely a bug."
            )
        if not self.depth_queue:
            raise ViamError(
                "Error getting PCD: depth frame queue not configured for current OAK camera."
            )

        msg: Optional[dai.MessageGroup] = None
        while msg is None:
            try:
                msg = self.pc_queue.tryGet()
            except Empty:
                self.logger.debug("Couldn't get point cloud: queue is empty.")
            await asyncio.sleep(0.01)

        message_names = msg.getMessageNames()

        if "pcl" not in message_names:
            raise ViamError("Point cloud data not found in message")
        if "rgb" not in message_names:  # only points, no rgb
            points = msg["pcl"].getPoints().astype(np.float64)
            timestamp = msg["pcl"].getTimestamp().total_seconds()
            downsampled_points = self._downsample_pcd(points, points.nbytes)
            return CapturedData(downsampled_points, timestamp)

        pc_obj = msg["pcl"]
        color_frame = msg["rgb"].getCvFrame()
        points = pc_obj.getPoints().astype(np.float64)

<<<<<<< HEAD
        # Convert BGR to RGB and reshape color data to match points
        rgb_frame = cv2.cvtColor(color_frame, cv2.COLOR_BGR2RGB)
        colors = (rgb_frame.reshape(-1, 3) / 255.0).astype(np.float64)

        # Convert back to 0-255 range before stacking
        colors_255 = (colors * 255).astype(np.float64)
        points = np.column_stack((points, colors_255))

        timestamp = msg["rgb"].getTimestamp().total_seconds()
        downsampled_points = self._downsample_pcd(points, MAX_GRPC_MESSAGE_BYTE_COUNT)
        return CapturedData(downsampled_points, timestamp)
=======
        # Convert to right-handed system by negating y if configured
        if isinstance(self.cfg, OakDConfig) and self.cfg.right_handed_system:
            points[:, 1] = -points[:, 1]

        if points.nbytes > MAX_GRPC_MESSAGE_BYTE_COUNT:
            pc_output = self._downsample_pcd(points, points.nbytes)
        else:
            pc_output = points
        timestamp = msg.getTimestamp().total_seconds()
        return CapturedData(pc_output, timestamp)
>>>>>>> 1ff320f8

    def get_detections(
        self, service_id: str, service_name: str
    ) -> Optional[dai.ImgDetections]:
        q: Optional[dai.DataOutputQueue] = None
        for obj in self.ydn_config_queues:
            if obj.ydn_config.service_id == service_id:
                q = obj.queue
                break
        if q is None:
            raise ViamError(
                f'Could not find matching YDN config for YDN service id: "{service_id}" and name: "{service_name}"'
            )

        dets = q.tryGet()
        if dets is not None and not isinstance(dets, dai.ImgDetections):
            raise ViamError(f"Incorrect type received for detections: {type(dets)}")
        return dets

    def stop(self) -> None:
        """
        Handles closing resources and exiting logic in worker.
        """
        self.logger.debug("Stopping worker.")
        self.should_exec = False
        self.configured = False
        self.running = False
        if self.device:
            self.device.close()
            self.device = None
        if self.pipeline:
            self.pipeline = None

    def reset(self) -> None:
        self.logger.debug("Resetting worker.")
        self.stop()
        self.should_exec = True

    def _process_depth_frame(self, sensor: Sensor, arr: NDArray) -> NDArray:
        if arr.dtype != np.uint16:
            arr = arr.astype(np.uint16)

        if arr.shape[0] > sensor.height and arr.shape[1] > sensor.width:
            self.logger.debug(
                f"Outputted depth map's shape is greater than specified in config: {arr.shape}; Manually resizing to {(sensor.height, sensor.width)}."
            )
            top_left_x = (arr.shape[1] - sensor.width) // 2
            top_left_y = (arr.shape[0] - sensor.height) // 2
            return arr[
                top_left_y : top_left_y + sensor.height,
                top_left_x : top_left_x + sensor.width,
            ]
        return arr

    def _downsample_pcd(self, arr: NDArray, byte_count: int) -> NDArray:
<<<<<<< HEAD
        if byte_count <= MAX_GRPC_MESSAGE_BYTE_COUNT:
            return arr

        # Number of points that can fit within the 32mb limit
        point_size = arr.shape[1] * arr.itemsize
        max_points = MAX_GRPC_MESSAGE_BYTE_COUNT // point_size

        self.logger.warn(
            f"PCD bytes ({byte_count}) > max gRPC bytes count ({MAX_GRPC_MESSAGE_BYTE_COUNT}). Randomly sampling to {max_points} points."
=======
        factor = byte_count // MAX_GRPC_MESSAGE_BYTE_COUNT + 1
        self.logger.warning(
            f"PCD bytes ({byte_count}) > max gRPC bytes count ({MAX_GRPC_MESSAGE_BYTE_COUNT}). Subsampling by 1/{factor}."
>>>>>>> 1ff320f8
        )

        if arr.ndim == 2:
            indices = np.random.choice(arr.shape[0], max_points, replace=False)
            arr = arr[indices, :]
        else:
            raise ValueError(f"Unexpected point cloud array dimensions: {arr.ndim}")

        return arr


class MessageSynchronizer:
    """
    MessageSynchronizer manages synchronization of frame messages for color and depth data packet queues,
    maintaining an ordered dictionary of messages keyed chronologically by sequence number.
    """

    msgs: OrderedDict[int, Dict[str, dai.ADatatype]]
    write_lock: Lock
    callbacks_set: bool

    def __init__(self):
        # msgs maps frame sequence number to a dictionary that maps frame_type (i.e. "color" or "depth") to a data packet
        self.msgs = OrderedDict()
        self.write_lock = Lock()
        self.callbacks_set = False

    def get_synced_msgs(self) -> Optional[Dict[str, dai.ADatatype]]:
        if not self.callbacks_set:
            raise ViamError(
                "Data queue callbacks were not set. Cannot get synced messages."
            )
        for sync_msgs in self.msgs.values():
            if len(sync_msgs) == 2:  # has both color and depth
                return sync_msgs
        return None

    def add_color_msg(self, msg: dai.ADatatype) -> None:
        self._add_msg(msg, "color", msg.getSequenceNum())

    def add_depth_msg(self, msg: dai.ADatatype) -> None:
        self._add_msg(msg, "depth", msg.getSequenceNum())

    def _add_msg(
        self, msg: dai.ADatatype, frame_type: Literal["color", "depth"], seq: int
    ) -> None:
        with self.write_lock:
            # Update recency if previously already stored in dict
            if seq in self.msgs:
                self.msgs.move_to_end(seq)

            self.msgs.setdefault(seq, {})[frame_type] = msg
            self._cleanup_msgs()

    def _cleanup_msgs(self):
        while len(self.msgs) > MAX_MSG_SYCHRONIZER_MSGS_SIZE:
            self.msgs.popitem(last=False)  # remove oldest item<|MERGE_RESOLUTION|>--- conflicted
+++ resolved
@@ -466,7 +466,7 @@
 
             q = sensor_and_queue.queue
             msg = None
-            while msg is None:
+            while msg is None and self.should_exec:
                 try:
                     msg = q.tryGet()
                 except Empty:
@@ -494,7 +494,7 @@
             )
 
         msg = None
-        while msg is None:
+        while msg is None and self.should_exec:
             try:
                 msg = self.depth_queue.tryGet()
             except Empty:
@@ -520,7 +520,7 @@
             )
 
         msg: Optional[dai.MessageGroup] = None
-        while msg is None:
+        while msg is None and self.should_exec:
             try:
                 msg = self.pc_queue.tryGet()
             except Empty:
@@ -531,40 +531,33 @@
 
         if "pcl" not in message_names:
             raise ViamError("Point cloud data not found in message")
-        if "rgb" not in message_names:  # only points, no rgb
-            points = msg["pcl"].getPoints().astype(np.float64)
-            timestamp = msg["pcl"].getTimestamp().total_seconds()
-            downsampled_points = self._downsample_pcd(points, points.nbytes)
-            return CapturedData(downsampled_points, timestamp)
-
-        pc_obj = msg["pcl"]
-        color_frame = msg["rgb"].getCvFrame()
-        points = pc_obj.getPoints().astype(np.float64)
-
-<<<<<<< HEAD
-        # Convert BGR to RGB and reshape color data to match points
-        rgb_frame = cv2.cvtColor(color_frame, cv2.COLOR_BGR2RGB)
-        colors = (rgb_frame.reshape(-1, 3) / 255.0).astype(np.float64)
-
-        # Convert back to 0-255 range before stacking
-        colors_255 = (colors * 255).astype(np.float64)
-        points = np.column_stack((points, colors_255))
-
-        timestamp = msg["rgb"].getTimestamp().total_seconds()
-        downsampled_points = self._downsample_pcd(points, MAX_GRPC_MESSAGE_BYTE_COUNT)
-        return CapturedData(downsampled_points, timestamp)
-=======
-        # Convert to right-handed system by negating y if configured
-        if isinstance(self.cfg, OakDConfig) and self.cfg.right_handed_system:
-            points[:, 1] = -points[:, 1]
-
-        if points.nbytes > MAX_GRPC_MESSAGE_BYTE_COUNT:
-            pc_output = self._downsample_pcd(points, points.nbytes)
+
+        def process_points_and_rgb(
+            points: NDArray, color_frame: Optional[NDArray], timestamp: float
+        ) -> CapturedData:
+            # Apply right-handed conversion if specified in config
+            if isinstance(self.cfg, OakDConfig) and self.cfg.right_handed_system:
+                points[:, 1] = -points[:, 1]
+
+            if color_frame is not None:
+                # Convert BGR to RGB and reshape color data to match points
+                rgb_frame = cv2.cvtColor(color_frame, cv2.COLOR_BGR2RGB)
+                colors = (rgb_frame.reshape(-1, 3) / 255.0).astype(np.float64)
+                # Convert from 0-1 range to 0-255 range before stacking
+                colors_255 = (colors * 255).astype(np.float64)
+                points = np.column_stack((points, colors_255))
+
+            return CapturedData(
+                self._downsample_pcd(points, MAX_GRPC_MESSAGE_BYTE_COUNT), timestamp
+            )
+
+        points = msg["pcl"].getPoints().astype(np.float64)
+        timestamp = msg["pcl"].getTimestamp().total_seconds()
+        if "rgb" not in message_names:
+            color_frame = None
         else:
-            pc_output = points
-        timestamp = msg.getTimestamp().total_seconds()
-        return CapturedData(pc_output, timestamp)
->>>>>>> 1ff320f8
+            color_frame = msg["rgb"].getCvFrame()
+        return process_points_and_rgb(points, color_frame, timestamp)
 
     def get_detections(
         self, service_id: str, service_name: str
@@ -620,7 +613,6 @@
         return arr
 
     def _downsample_pcd(self, arr: NDArray, byte_count: int) -> NDArray:
-<<<<<<< HEAD
         if byte_count <= MAX_GRPC_MESSAGE_BYTE_COUNT:
             return arr
 
@@ -630,11 +622,6 @@
 
         self.logger.warn(
             f"PCD bytes ({byte_count}) > max gRPC bytes count ({MAX_GRPC_MESSAGE_BYTE_COUNT}). Randomly sampling to {max_points} points."
-=======
-        factor = byte_count // MAX_GRPC_MESSAGE_BYTE_COUNT + 1
-        self.logger.warning(
-            f"PCD bytes ({byte_count}) > max gRPC bytes count ({MAX_GRPC_MESSAGE_BYTE_COUNT}). Subsampling by 1/{factor}."
->>>>>>> 1ff320f8
         )
 
         if arr.ndim == 2:
