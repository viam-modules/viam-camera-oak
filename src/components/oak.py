import asyncio
from typing import (
    Any,
    ClassVar,
    Dict,
    List,
    Mapping,
    NamedTuple,
    Optional,
    Tuple,
)
from typing_extensions import Self

# Viam module
from viam.errors import NotSupportedError, ViamError
from viam.logging import getLogger
from viam.module.types import Reconfigurable
from viam.proto.app.robot import ComponentConfig
from viam.proto.common import ResourceName, ResponseMetadata
from viam.resource.base import ResourceBase
from viam.resource.types import Model, ModelFamily

# Viam camera
from viam.components.camera import (
    Camera,
    DistortionParameters,
    IntrinsicParameters,
)
from viam.media.video import CameraMimeType, NamedImage, ViamImage

# OAK module
from src.components.worker.worker import Worker
from src.components.helpers.shared import CapturedData
from src.components.helpers.encoders import (
    encode_jpeg_bytes,
    encode_depth_raw,
    encode_pcd,
    handle_synced_color_and_depth,
    make_metadata_from_seconds_float,
)
from src.components.helpers.config import (
    Validator,
    OakConfig,
    OakDConfig,
    OakFfc3PConfig,
)
from src.components.worker.worker_manager import WorkerManager


LOGGER = getLogger("viam-oak-module-logger")

# Be sure to update README.md if default attributes are changed
DEFAULT_IMAGE_MIMETYPE = CameraMimeType.JPEG


class Oak(Camera, Reconfigurable):
    """
    This class implements all available methods for the camera class: get_image,
    get_images, get_point_cloud, and get_properties.

    It inherits from the built-in resource subtype Base and conforms to the
    ``Reconfigurable`` protocol, which signifies that this component can be
    reconfigured.

    The constructor conforms to the ``resource.types.ResourceCreator``
    type required for all models.
    """

    class Properties(NamedTuple):
        intrinsic_parameters: IntrinsicParameters
        """The properties of the camera"""
        distortion_parameters: DistortionParameters
        """The distortion parameters of the camera"""
        supports_pcd: bool = True
        """Whether the camera has a valid implementation of ``get_point_cloud``"""

    _deprecated_family = ModelFamily("viam", "camera")
    _depr_oak_agnostic_model = Model(_deprecated_family, "oak")
    _depr_oak_d_model = Model(_deprecated_family, "oak-d")
    DEPRECATED_MODELS: ClassVar[Tuple[Model]] = (
        _depr_oak_agnostic_model,
        _depr_oak_d_model,
    )
    _family = ModelFamily("viam", "luxonis")
    _oak_ffc_3p_model = Model(_family, "oak-ffc-3p")
    _oak_d_model = Model(_family, "oak-d")
    SUPPORTED_MODELS: ClassVar[Tuple[Model]] = (
        _oak_ffc_3p_model,
        _oak_d_model,
    )
    ALL_MODELS: ClassVar[Tuple[Model]] = DEPRECATED_MODELS + SUPPORTED_MODELS

    model: Model
    """Viam model of component"""
    oak_cfg: OakConfig
    """Native config"""
    worker: Optional[Worker] = None
    """`Worker` handles camera logic in a separate thread"""
    worker_manager: Optional[WorkerManager] = None
    """`WorkerManager` managing the lifecycle of `worker`"""
    get_point_cloud_was_invoked: bool = False
    camera_properties: Camera.Properties

    @classmethod
    def new(
        cls, config: ComponentConfig, dependencies: Mapping[ResourceName, ResourceBase]
    ) -> Self:
        """
        Used to register the module model class as a resource.

        Args:
            config (ComponentConfig)
            dependencies (Mapping[ResourceName, ResourceBase])

        Returns:
            Self: the OAK model class
        """
        camera_cls = cls(config.name)
        camera_cls.validate(config)
        camera_cls.reconfigure(config, dependencies)
        return camera_cls

    @classmethod
    def validate(cls, config: ComponentConfig) -> None:
        """
        A procedure called to validate the camera config.

        Args:
            config (ComponentConfig)

        Raises:
            ValidationError: with a description of what is wrong about the config

        Returns:
            None
        """
        validator = Validator(config)

        if config.model == str(cls._depr_oak_agnostic_model):
            LOGGER.warn(
                f"The '{cls._depr_oak_agnostic_model}' is deprecated. Please switch to '{cls._oak_d_model}' or '{cls._oak_ffc_3p_model}'"
            )
            cls.model = cls._oak_d_model
        elif config.model == str(cls._depr_oak_d_model):
            LOGGER.warn(
                f"The '{cls._depr_oak_d_model}' is deprecated. Please switch to '{cls._oak_d_model}'"
            )
            cls.model = cls._oak_d_model
        elif config.model == str(cls._oak_d_model):
            cls.model = cls._oak_d_model
        elif config.model == str(cls._oak_ffc_3p_model):
            cls.model = cls._oak_ffc_3p_model
        else:
            raise ViamError(f"Cannot validate unrecognized model: {cls.model}")

        validator.validate_shared_attrs()
        if cls.model == cls._oak_d_model:
            validator.validate_oak_d()
        else:
            validator.validate_oak_ffc_3p()

    def reconfigure(
        self, config: ComponentConfig, dependencies: Mapping[ResourceName, ResourceBase]
    ) -> None:
        """
        A procedure both the RDK and module invokes to (re)configure and (re)boot the module—
        serving as an initializer and restart method.

        Args:
            config (ComponentConfig)
            dependencies (Mapping[ResourceName, ResourceBase])
        """
        if self.model == self._oak_d_model:
            self.oak_cfg = OakDConfig(config)
        elif self.model == self._oak_ffc_3p_model:
            self.oak_cfg = OakFfc3PConfig(config)
        else:
            raise ViamError(
                f"Critical error due to spec change of validation failure: unrecognized model {self.model}"
            )

        supports_pcd = bool(self.oak_cfg.sensors.stereo_pair)
        self.camera_properties = Camera.Properties(
            supports_pcd=supports_pcd,
            distortion_parameters=None,
            intrinsic_parameters=None,
        )

        self.worker = Worker(
            oak_config=self.oak_cfg,
            user_wants_pc=self.get_point_cloud_was_invoked,
        )

        self.worker_manager = WorkerManager(self.worker)
        self.worker_manager.start()

    async def close(self) -> None:
        """
        Implements `close` to free resources on shutdown.
        """
        LOGGER.info("Closing OAK component.")
        self.worker_manager.stop()
        self.worker_manager.join()
        LOGGER.debug("Closed OAK component.")

    async def get_image(
        self,
        mime_type: str = "",
        *,
        extra: Optional[Dict[str, Any]] = None,
        timeout: Optional[float] = None,
        **kwargs,
    ) -> ViamImage:
        """
        Gets the next image from the camera as an Image or RawImage.
        Be sure to close the image when finished.

        NOTE: If the mime type is ``image/vnd.viam.dep`` you can use :func:`viam.media.video.RawImage.bytes_to_depth_array`
        to convert the data to a standard representation.

        Args:
            mime_type (str): The desired mime type of the image. This does not guarantee output type.

        Raises:
            NotSupportedError: if mime_type is not supported for the method
            ViamError: if validation somehow failed and no sensors are configured

        Returns:
            PIL.Image.Image | RawImage: The frame
        """
        mime_type = self._validate_get_image_mime_type(mime_type)

        await self._wait_until_worker_running()

        main_sensor_type = self.oak_cfg.sensors.primary_sensor.sensor_type
        if main_sensor_type == "color":
            if mime_type == CameraMimeType.JPEG:
                arr = self.worker.get_color_output(
                    self.oak_cfg.sensors.primary_sensor
                ).np_array
                jpeg_encoded_bytes = encode_jpeg_bytes(arr)
                return ViamImage(jpeg_encoded_bytes, CameraMimeType.JPEG)

            raise NotSupportedError(
                f'mime_type "{mime_type}" is not supported for color. Please use {CameraMimeType.JPEG}'
            )

        if main_sensor_type == "depth":
            captured_data = self.worker.get_depth_output()
            arr = captured_data.np_array
            if mime_type == CameraMimeType.JPEG:
                jpeg_encoded_bytes = encode_jpeg_bytes(arr, is_depth=True)
                return ViamImage(jpeg_encoded_bytes, CameraMimeType.JPEG)
            if mime_type == CameraMimeType.VIAM_RAW_DEPTH:
                depth_encoded_bytes = encode_depth_raw(arr.tobytes(), arr.shape)
                return ViamImage(depth_encoded_bytes, CameraMimeType.VIAM_RAW_DEPTH)
            raise NotSupportedError(
                f"mime_type {mime_type} is not supported for depth. Please use {CameraMimeType.JPEG} or {CameraMimeType.VIAM_RAW_DEPTH}."
            )

        raise ViamError(
            'get_image failed due to misconfigured "sensors" attribute, but should have been validated in `validate`...'
        )

    async def get_images(
        self, *, timeout: Optional[float] = None, **kwargs
    ) -> Tuple[List[NamedImage], ResponseMetadata]:
        """
        Gets images from every sensor on your OAK device.

        Returns:
            Tuple[List[NamedImage], ResponseMetadata]:
                - List[NamedImage]:
                  The list of images returned from the camera system.

                - ResponseMetadata:
                  The metadata associated with this response
        """
        LOGGER.debug("get_images called")

        await self._wait_until_worker_running()

        # Split logic into helpers for OAK-D and OAK-D like cameras with FFC-like cameras
        # Use MessageSynchronizer only for OAK-D-like
        if self.oak_cfg.sensors.color_sensors and self.oak_cfg.sensors.stereo_pair:
            color_data, depth_data = await self.worker.get_synced_color_depth_data()
            return handle_synced_color_and_depth(color_data, depth_data)

        images: List[NamedImage] = []
        # For timestamp calculation later
        seconds_float: float = None

        if self.oak_cfg.sensors.color_sensors:
            for cs in self.oak_cfg.sensors.color_sensors:
                color_data: CapturedData = self.worker.get_color_output(cs)
                arr, captured_at = color_data.np_array, color_data.captured_at
                jpeg_encoded_bytes = encode_jpeg_bytes(arr)
                img = NamedImage("color", jpeg_encoded_bytes, CameraMimeType.JPEG)
                seconds_float = captured_at
                images.append(img)

        if self.oak_cfg.sensors.stereo_pair:
            depth_data: CapturedData = self.worker.get_depth_output()
            arr, captured_at = depth_data.np_array, depth_data.captured_at
            depth_encoded_bytes = encode_depth_raw(arr.tobytes(), arr.shape)
            img = NamedImage(
                "depth", depth_encoded_bytes, CameraMimeType.VIAM_RAW_DEPTH
            )
            seconds_float = captured_at
            images.append(img)

        metadata = make_metadata_from_seconds_float(seconds_float)
        return images, metadata

    async def get_point_cloud(
        self,
        *,
        extra: Optional[Dict[str, Any]] = None,
        timeout: Optional[float] = None,
        **kwargs,
    ) -> Tuple[bytes, str]:
        """
        Gets the next point cloud from the camera. This will be
        returned as bytes with a mimetype describing
        the structure of the data. The consumer of this call
        should encode the bytes into the formatted suggested
        by the mimetype.

        To deserialize the returned information into a numpy array, use the Open3D library.
        ::

            import numpy as np
            import open3d as o3d

            data, _ = await camera.get_point_cloud()

            # write the point cloud into a temporary file
            with open('/tmp/pointcloud_data.pcd', 'wb') as f:
                f.write(data)
            pcd = o3d.io.read_point_cloud('/tmp/pointcloud_data.pcd')
            points = np.asarray(pcd.points)

        Raises:
            MethodNotAllowed: when config doesn't supply "depth" as a sensor

        Returns:
            bytes: The serialized point cloud data.
            str: The mimetype of the point cloud (e.g. PCD).
        """
        # Validation
        if not self.oak_cfg.sensors.stereo_pair:
            details = "Cannot process PCD. OAK camera not configured for stereo depth outputs. See README for details"
            raise MethodNotAllowed(method_name="get_point_cloud", details=details)

<<<<<<< HEAD
        cls = type(self)

        await self._wait_until_worker_running()

        # By default, we do not get point clouds even when color and depth are both requested
        # We have to reinitialize the worker/OakCamera to start making point clouds
        if not cls.worker.user_wants_pc:
            cls.worker.user_wants_pc = True
            cls.worker.reset()
            cls.worker.configure()
            await cls.worker.start()
=======
        self._wait_until_worker_running()

        # By default, we do not get point clouds even when color and depth are both requested
        # We have to reinitialize the worker/OakCamera to start making point clouds
        if not self.worker.user_wants_pc:
            self.worker.user_wants_pc = True
            self.worker.reset()
            await self.worker.configure()
            self.worker.start()
>>>>>>> 8ecb20ce

        while not self.worker.running:
            LOGGER.info("Waiting for worker to restart with pcd configured...")
            await asyncio.sleep(0.5)

        # Get actual PCD data from camera worker
        pcd_obj = self.worker.get_pcd()
        arr = pcd_obj.np_array

        return encode_pcd(arr)

    async def get_properties(
        self, *, timeout: Optional[float] = None, **kwargs
    ) -> Properties:
        """
        Gets the camera intrinsic parameters and camera distortion parameters

        Returns:
            Properties: The properties of the camera
        """
        return self.camera_properties

    async def _wait_until_worker_running(self, max_attempts=5, timeout_seconds=1):
        """
        Blocks on camera data methods that require the worker to be running.
        Unblocks once worker is running or max number of attempts to pass is reached.

        Args:
            max_attempts (int, optional): Defaults to 5.
            timeout_seconds (int, optional): Defaults to 1.

        Raises: ViamError
        """
        attempts = 0
        while attempts < max_attempts:
            if self.worker.running:
                return
            attempts += 1
            await asyncio.sleep(timeout_seconds)
        raise ViamError(
            "Camera data requested before camera worker was ready. Please ensure the camera is properly "
            "connected and configured, especially for non-integrated models such as the OAK-FFC."
        )

    def _validate_get_image_mime_type(
        self, mime_type: CameraMimeType
    ) -> CameraMimeType:
        """
        Validates inputted mime type for get_image calls.

        Args:
            mime_type (CameraMimeType): user inputted mime_type

        Raises:
            err: NotSupportedError

        Returns:
            CameraMimeType: validated/converted mime type
        """
        # Guard for empty str (no inputted mime_type)
        if mime_type == "":
            return CameraMimeType.JPEG  # default is JPEG

        # Get valid types based on main sensor
        main_sensor_type = self.oak_cfg.sensors.primary_sensor.sensor_type
        if main_sensor_type == "color":
            valid_mime_types = [CameraMimeType.JPEG]
        else:  # depth
            valid_mime_types = [CameraMimeType.JPEG, CameraMimeType.VIAM_RAW_DEPTH]

        # Check validity
        if mime_type not in valid_mime_types:
            err = NotSupportedError(
                f'mime_type "{mime_type}" is not supported for get_image.'
                f"Valid mime type(s): {valid_mime_types}."
            )
            LOGGER.error(err)
            raise err

        return mime_type


class MethodNotAllowed(ViamError):
    """
    Exception raised when attempting to call a method
    with a configuration that does not support said method.
    """

    def __init__(self, method_name: str, details: str) -> None:
        self.name = method_name
        self.message = (
            f'Cannot invoke method "{method_name}" with current config. {details}'
        )
        super().__init__(self.message)<|MERGE_RESOLUTION|>--- conflicted
+++ resolved
@@ -352,19 +352,6 @@
             details = "Cannot process PCD. OAK camera not configured for stereo depth outputs. See README for details"
             raise MethodNotAllowed(method_name="get_point_cloud", details=details)
 
-<<<<<<< HEAD
-        cls = type(self)
-
-        await self._wait_until_worker_running()
-
-        # By default, we do not get point clouds even when color and depth are both requested
-        # We have to reinitialize the worker/OakCamera to start making point clouds
-        if not cls.worker.user_wants_pc:
-            cls.worker.user_wants_pc = True
-            cls.worker.reset()
-            cls.worker.configure()
-            await cls.worker.start()
-=======
         self._wait_until_worker_running()
 
         # By default, we do not get point clouds even when color and depth are both requested
@@ -374,7 +361,6 @@
             self.worker.reset()
             await self.worker.configure()
             self.worker.start()
->>>>>>> 8ecb20ce
 
         while not self.worker.running:
             LOGGER.info("Waiting for worker to restart with pcd configured...")
