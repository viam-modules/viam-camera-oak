# Standard library
import logging
import time
from typing import (
    Any,
    ClassVar,
    Dict,
    List,
    Mapping,
    NamedTuple,
    Optional,
    Tuple,
)
from typing_extensions import Self

# Third party
from google.protobuf.timestamp_pb2 import Timestamp

# Viam module
from viam.errors import NotSupportedError, ViamError
from viam.logging import getLogger, addHandlers
from viam.module.types import Reconfigurable
from viam.proto.app.robot import ComponentConfig
from viam.proto.common import ResourceName, ResponseMetadata
from viam.resource.base import ResourceBase
from viam.resource.types import Model, ModelFamily

# Viam camera
from viam.components.camera import (
    Camera,
    DistortionParameters,
    IntrinsicParameters,
    ViamImage,
)
from viam.media.video import CameraMimeType, NamedImage

# OAK module
from src.worker.worker import Worker
<<<<<<< HEAD
from src.helpers.shared import CapturedData
from src.helpers.encoders import encode_jpeg_bytes, encode_depth_raw, encode_pcd, handle_synced_color_and_depth, make_metadata_from_seconds_float
from src.helpers.config import Validator, OakConfig, OAKDConfig, OAKFFC3PConfig
=======
from src.helpers.helpers import CapturedData, encode_jpeg_bytes, encode_depth_raw
from src.helpers.validators import Validator
>>>>>>> 2af10a58
from src.worker.worker_manager import WorkerManager


LOGGER = getLogger(__name__)

# Be sure to update README.md if default attributes are changed
DEFAULT_IMAGE_MIMETYPE = CameraMimeType.JPEG


### TODO RSDK-5592: remove the below bandaid fix
# once https://github.com/luxonis/depthai/pull/1135 is in a new release
root_logger = logging.getLogger()

# Remove all handlers from the root logger
for handler in root_logger.handlers[:]:
    root_logger.removeHandler(handler)

# Apply Viam's logging handlers
addHandlers(root_logger)


class Oak(Camera, Reconfigurable):
    """
    This class implements all available methods for the camera class: get_image,
    get_images, get_point_cloud, and get_properties.

    It inherits from the built-in resource subtype Base and conforms to the
    ``Reconfigurable`` protocol, which signifies that this component can be
    reconfigured.

    The constructor conforms to the ``resource.types.ResourceCreator``
    type required for all models.
    """

    class Properties(NamedTuple):
        intrinsic_parameters: IntrinsicParameters
        """The properties of the camera"""
        distortion_parameters: DistortionParameters
        """The distortion parameters of the camera"""
        supports_pcd: bool = True
        """Whether the camera has a valid implementation of ``get_point_cloud``"""

    _deprecated_family = ModelFamily("viam", "camera")
    _depr_oak_agnostic_model = Model(_deprecated_family, "oak")
    _depr_oak_d_model = Model(_deprecated_family, "oak-d")
    DEPRECATED_MODELS: ClassVar[Tuple[Model]] = (
        _depr_oak_agnostic_model,
        _depr_oak_d_model,
    )
    _family = ModelFamily("viam", "luxonis")
    _oak_ffc_3p_model = Model(_family, "oak-ffc-3p")
    _oak_d_model = Model(_family, "oak-d")
    SUPPORTED_MODELS: ClassVar[Tuple[Model]] = (
        _oak_ffc_3p_model,
        _oak_d_model,
    )
    ALL_MODELS: ClassVar[Tuple[Model]] = DEPRECATED_MODELS + SUPPORTED_MODELS

    model: Model
    """Viam model of component"""
<<<<<<< HEAD
    oak_cfg: OakConfig
    """Native config"""
=======
>>>>>>> 2af10a58
    worker: ClassVar[Optional[Worker]] = None
    """Singleton `Worker` handles camera logic in a separate thread"""
    worker_manager: ClassVar[Optional[WorkerManager]] = None
    """Singleton `WorkerManager` managing the lifecycle of `worker`"""
    get_point_cloud_was_invoked: ClassVar[bool] = False
    camera_properties: Camera.Properties

    @classmethod
    def new(
        cls, config: ComponentConfig, dependencies: Mapping[ResourceName, ResourceBase]
    ) -> Self:
        """
        Used to register the module model class as a resource.

        Args:
            config (ComponentConfig)
            dependencies (Mapping[ResourceName, ResourceBase])

        Returns:
            Self: the OAK model class
        """
        camera_cls = cls(config.name)
        camera_cls.validate(config)
        camera_cls.reconfigure(config, dependencies)
        return camera_cls

    @classmethod
    def validate(cls, config: ComponentConfig) -> None:
        """
        A procedure called to validate the camera config.

        Args:
            config (ComponentConfig)

        Raises:
            ValidationError: with a description of what is wrong about the config

        Returns:
            None
        """
<<<<<<< HEAD
        validator = Validator(config, LOGGER)
=======
        validator = Validator(cls.worker, config, LOGGER)
>>>>>>> 2af10a58

        if config.model == str(cls._depr_oak_agnostic_model):
            LOGGER.warn(
                f"The '{cls._depr_oak_agnostic_model}' is deprecated. Please switch to '{cls._oak_d_model}' or '{cls._oak_ffc_3p_model}'"
            )
            cls.model = cls._oak_d_model
        elif config.model == str(cls._depr_oak_d_model):
            LOGGER.warn(
                f"The '{cls._depr_oak_d_model}' is deprecated. Please switch to '{cls._oak_d_model}'"
            )
            cls.model = cls._oak_d_model
        elif config.model == str(cls._oak_d_model):
            cls.model = cls._oak_d_model
        elif config.model == str(cls._oak_ffc_3p_model):
            cls.model = cls._oak_ffc_3p_model
        else:
            raise ViamError(f"Cannot validate unrecognized model: {cls.model}")

        if cls.model == cls._oak_d_model:
            validator.validate_oak_d()
        else:
            validator.validate_oak_ffc_3p()

    def reconfigure(
        self, config: ComponentConfig, dependencies: Mapping[ResourceName, ResourceBase]
    ) -> None:
        """
        A procedure both the RDK and module invokes to (re)configure and (re)boot the module—
        serving as an initializer and restart method.

        Args:
            config (ComponentConfig)
            dependencies (Mapping[ResourceName, ResourceBase])
        """
        cls: Oak = type(self)
        try:
            LOGGER.debug("Trying to stop worker.")
            cls.worker.stop()
            LOGGER.info("Reconfiguring OAK.")
        except AttributeError:
            LOGGER.debug("No active worker.")

        if self.model == self._oak_d_model:
            self.oak_cfg = OAKDConfig(config)
        elif self.model == self._oak_ffc_3p_model:
            self.oak_cfg = OAKFFC3PConfig(config)
        else:
            raise ViamError(
                f"Critical error due to spec change of validation failure: unrecognized model {self.model}"
            )

        supports_pcd = bool(self.oak_cfg.sensors.stereo_pair)
        self.camera_properties = Camera.Properties(
            supports_pcd=supports_pcd,
            distortion_parameters=None,
            intrinsic_parameters=None,
        )
<<<<<<< HEAD
=======
        attribute_map = config.attributes.fields
        self.sensors = list(attribute_map["sensors"].list_value)
        LOGGER.debug(f"Set sensors attr to {self.sensors}")
        self.height = int(attribute_map["height_px"].number_value) or DEFAULT_HEIGHT
        LOGGER.debug(f"Set height attr to {self.height}")
        self.width = int(attribute_map["width_px"].number_value) or DEFAULT_WIDTH
        LOGGER.debug(f"Set width attr to {self.width}")
        self.frame_rate = attribute_map["frame_rate"].number_value or DEFAULT_FRAME_RATE
        LOGGER.debug(f"Set frame_rate attr to {self.frame_rate}")

        user_wants_color, user_wants_depth = (
            "color" in self.sensors,
            "depth" in self.sensors,
        )
        callback = lambda: self.reconfigure(config, dependencies)
>>>>>>> 2af10a58

        cls.worker = Worker(
            oak_config=self.oak_cfg,
            user_wants_pc=cls.get_point_cloud_was_invoked,
            logger=LOGGER,
        )

        cls.worker_manager = WorkerManager(cls.worker, LOGGER)
        cls.worker_manager.start()

    async def close(self) -> None:
        """
        Implements `close` to free resources on shutdown.
        """
        LOGGER.info("Closing OAK component.")
        cls: Oak = type(self)
        cls.worker.stop()

    async def get_image(
        self,
        mime_type: str = "",
        *,
        extra: Optional[Dict[str, Any]] = None,
        timeout: Optional[float] = None,
        **kwargs,
    ) -> ViamImage:
        """
        Gets the next image from the camera as an Image or RawImage.
        Be sure to close the image when finished.

        NOTE: If the mime type is ``image/vnd.viam.dep`` you can use :func:`viam.media.video.RawImage.bytes_to_depth_array`
        to convert the data to a standard representation.

        Args:
            mime_type (str): The desired mime type of the image. This does not guarantee output type.

        Raises:
            NotSupportedError: if mime_type is not supported for the method
            ViamError: if validation somehow failed and no sensors are configured

        Returns:
            PIL.Image.Image | RawImage: The frame
        """
        mime_type = self._validate_get_image_mime_type(mime_type)
        cls: Oak = type(self)

        self._wait_until_worker_running()

<<<<<<< HEAD
        main_sensor_type = self.oak_cfg.sensors.primary_sensor.sensor_type
        if main_sensor_type == "color":
=======
        main_sensor = self.sensors[0]

        if main_sensor == "color":
>>>>>>> 2af10a58
            if mime_type == CameraMimeType.JPEG:
                arr = cls.worker.get_color_output(self.oak_cfg.sensors.primary_sensor).np_array
                jpeg_encoded_bytes = encode_jpeg_bytes(arr)
                return ViamImage(jpeg_encoded_bytes, CameraMimeType.JPEG)

            raise NotSupportedError(
                f'mime_type "{mime_type}" is not supported for color. Please use {CameraMimeType.JPEG}'
            )

<<<<<<< HEAD
        if main_sensor_type == "depth":
            captured_data = cls.worker.get_depth_output()
=======
        if main_sensor == "depth":
            captured_data = cls.worker.get_depth_map()
>>>>>>> 2af10a58
            arr = captured_data.np_array
            if mime_type == CameraMimeType.JPEG:
                jpeg_encoded_bytes = encode_jpeg_bytes(arr, is_depth=True)
                return ViamImage(jpeg_encoded_bytes, CameraMimeType.JPEG)
            if mime_type == CameraMimeType.VIAM_RAW_DEPTH:
                depth_encoded_bytes = encode_depth_raw(arr.tobytes(), arr.shape)
                return ViamImage(depth_encoded_bytes, CameraMimeType.VIAM_RAW_DEPTH)
            raise NotSupportedError(
                f"mime_type {mime_type} is not supported for depth. Please use {CameraMimeType.JPEG} or {CameraMimeType.VIAM_RAW_DEPTH}."
            )

        raise ViamError(
            'get_image failed due to misconfigured "sensors" attribute, but should have been validated in `validate`...'
        )

    async def get_images(
        self, *, timeout: Optional[float] = None, **kwargs
    ) -> Tuple[List[NamedImage], ResponseMetadata]:
        """
        Gets simultaneous images from different imagers, along with associated metadata.
        This should not be used for getting a time series of images from the same imager.

        Returns:
            Tuple[List[NamedImage], ResponseMetadata]:
                - List[NamedImage]:
                  The list of images returned from the camera system.

                - ResponseMetadata:
                  The metadata associated with this response
        """
        LOGGER.debug("get_images called")
        cls: Oak = type(self)

        self._wait_until_worker_running()

        # Split logic into helpers for OAK-D and OAK-D like cameras with FFC-like cameras
        # Use MessageSynchronizer only for OAK-D-like
        if self.oak_cfg.sensors.color_sensors and self.oak_cfg.sensors.stereo_pair:
            color_data, depth_data = await cls.worker.get_synced_color_depth_data()
            return handle_synced_color_and_depth(color_data, depth_data, LOGGER)

        images: List[NamedImage] = []
        # For timestamp calculation later
        seconds_float: float = None

<<<<<<< HEAD
        if self.oak_cfg.sensors.color_sensors:
            for cs in self.oak_cfg.sensors.color_sensors:
                color_data: CapturedData = cls.worker.get_color_output(cs)
                arr, captured_at = color_data.np_array, color_data.captured_at
                jpeg_encoded_bytes = encode_jpeg_bytes(arr)
                img = NamedImage("color", jpeg_encoded_bytes, CameraMimeType.JPEG)
                seconds_float = captured_at
                images.append(img)

        if self.oak_cfg.sensors.stereo_pair:
            depth_data: CapturedData = cls.worker.get_depth_output()
=======
        color_data: Optional[CapturedData] = None
        depth_data: Optional[CapturedData] = None
        if "color" in self.sensors and "depth" in self.sensors:
            color_data, depth_data = await cls.worker.get_synced_color_depth_data()

        if "color" in self.sensors:
            if color_data is None:
                color_data: CapturedData = cls.worker.get_color_image()
            arr, captured_at = color_data.np_array, color_data.captured_at
            jpeg_encoded_bytes = encode_jpeg_bytes(arr)
            img = NamedImage("color", jpeg_encoded_bytes, CameraMimeType.JPEG)
            seconds_float = captured_at
            images.append(img)

        if "depth" in self.sensors:
            if not depth_data:
                depth_data: CapturedData = cls.worker.get_depth_map()
>>>>>>> 2af10a58
            arr, captured_at = depth_data.np_array, depth_data.captured_at
            depth_encoded_bytes = encode_depth_raw(arr.tobytes(), arr.shape, LOGGER)
            img = NamedImage(
                "depth", depth_encoded_bytes, CameraMimeType.VIAM_RAW_DEPTH
            )
            seconds_float = captured_at
            images.append(img)

        metadata = make_metadata_from_seconds_float(seconds_float)
        return images, metadata

    async def get_point_cloud(
        self,
        *,
        extra: Optional[Dict[str, Any]] = None,
        timeout: Optional[float] = None,
        **kwargs,
    ) -> Tuple[bytes, str]:
        """
        Gets the next point cloud from the camera. This will be
        returned as bytes with a mimetype describing
        the structure of the data. The consumer of this call
        should encode the bytes into the formatted suggested
        by the mimetype.

        To deserialize the returned information into a numpy array, use the Open3D library.
        ::

            import numpy as np
            import open3d as o3d

            data, _ = await camera.get_point_cloud()

            # write the point cloud into a temporary file
            with open('/tmp/pointcloud_data.pcd', 'wb') as f:
                f.write(data)
            pcd = o3d.io.read_point_cloud('/tmp/pointcloud_data.pcd')
            points = np.asarray(pcd.points)

        Raises:
            MethodNotAllowed: when config doesn't supply "depth" as a sensor

        Returns:
            bytes: The serialized point cloud data.
            str: The mimetype of the point cloud (e.g. PCD).
        """
        # Validation
<<<<<<< HEAD
        if (not self.oak_cfg.sensors.color_sensors):
            details = "Cannot process PCD. OAK camera not configured for stereo depth outputs. See README for details"
=======
        if "color" not in self.sensors or "depth" not in self.sensors:
            details = (
                'Please include "color" and "depth" in the "sensors" attribute list.'
            )
>>>>>>> 2af10a58
            raise MethodNotAllowed(method_name="get_point_cloud", details=details)

        cls = type(self)

        self._wait_until_worker_running()

        # By default, we do not get point clouds even when color and depth are both requested
        # We have to reinitialize the worker/OakCamera to start making point clouds
        if not cls.worker.user_wants_pc:
            cls.worker.user_wants_pc = True
            cls.worker.reset()
            cls.worker.configure()
            cls.worker.start()

        while not cls.worker.running:
            LOGGER.info("Waiting for worker to restart with pcd configured...")
            time.sleep(0.5)

        # Get actual PCD data from camera worker
        pcd_obj = cls.worker.get_pcd()
        arr = pcd_obj.np_array

        return encode_pcd(arr)

    async def get_properties(
        self, *, timeout: Optional[float] = None, **kwargs
    ) -> Properties:
        """
        Gets the camera intrinsic parameters and camera distortion parameters

        Returns:
            Properties: The properties of the camera
        """
        return self.camera_properties

    def _wait_until_worker_running(self, max_attempts=5, timeout_seconds=1):
        """
        Blocks on camera data methods that require the worker to be running.
        Unblocks once worker is running or max number of attempts to pass is reached.

        Args:
            max_attempts (int, optional): Defaults to 5.
            timeout_seconds (int, optional): Defaults to 1.

        Raises:

        """
        cls: Oak = type(self)
        attempts = 0
        while attempts < max_attempts:
            if cls.worker.running:
                return
            time.sleep(timeout_seconds)
            attempts += 1
        raise ViamError(
            "Camera data requested before camera worker was ready. Please ensure the camera is properly "
            "connected and configured, especially for non-integrated models such as the OAK-FFC."
        )

    def _validate_get_image_mime_type(
        self, mime_type: CameraMimeType
    ) -> CameraMimeType:
        """
        Validates inputted mime type for get_image calls.

        Args:
            mime_type (CameraMimeType): user inputted mime_type

        Raises:
            err: NotSupportedError

        Returns:
            CameraMimeType: validated/converted mime type
        """
        # Guard for empty str (no inputted mime_type)
        if mime_type == "":
            return CameraMimeType.JPEG  # default is JPEG

        # Get valid types based on main sensor
        main_sensor_type = self.oak_cfg.sensors.primary_sensor.sensor_type
        if main_sensor_type == "color":
            valid_mime_types = [CameraMimeType.JPEG]
        else:  # depth
            valid_mime_types = [CameraMimeType.JPEG, CameraMimeType.VIAM_RAW_DEPTH]

        # Check validity
        if mime_type not in valid_mime_types:
            err = NotSupportedError(
                f'mime_type "{mime_type}" is not supported for get_image.'
                f"Valid mime type(s): {valid_mime_types}."
            )
            LOGGER.error(err)
            raise err

        return mime_type


class MethodNotAllowed(ViamError):
    """
    Exception raised when attempting to call a method
    with a configuration that does not support said method.
    """

    def __init__(self, method_name: str, details: str) -> None:
        self.name = method_name
        self.message = (
            f'Cannot invoke method "{method_name}" with current config. {details}'
        )
        super().__init__(self.message)<|MERGE_RESOLUTION|>--- conflicted
+++ resolved
@@ -36,14 +36,9 @@
 
 # OAK module
 from src.worker.worker import Worker
-<<<<<<< HEAD
 from src.helpers.shared import CapturedData
 from src.helpers.encoders import encode_jpeg_bytes, encode_depth_raw, encode_pcd, handle_synced_color_and_depth, make_metadata_from_seconds_float
 from src.helpers.config import Validator, OakConfig, OAKDConfig, OAKFFC3PConfig
-=======
-from src.helpers.helpers import CapturedData, encode_jpeg_bytes, encode_depth_raw
-from src.helpers.validators import Validator
->>>>>>> 2af10a58
 from src.worker.worker_manager import WorkerManager
 
 
@@ -104,11 +99,8 @@
 
     model: Model
     """Viam model of component"""
-<<<<<<< HEAD
     oak_cfg: OakConfig
     """Native config"""
-=======
->>>>>>> 2af10a58
     worker: ClassVar[Optional[Worker]] = None
     """Singleton `Worker` handles camera logic in a separate thread"""
     worker_manager: ClassVar[Optional[WorkerManager]] = None
@@ -149,11 +141,7 @@
         Returns:
             None
         """
-<<<<<<< HEAD
         validator = Validator(config, LOGGER)
-=======
-        validator = Validator(cls.worker, config, LOGGER)
->>>>>>> 2af10a58
 
         if config.model == str(cls._depr_oak_agnostic_model):
             LOGGER.warn(
@@ -211,8 +199,6 @@
             distortion_parameters=None,
             intrinsic_parameters=None,
         )
-<<<<<<< HEAD
-=======
         attribute_map = config.attributes.fields
         self.sensors = list(attribute_map["sensors"].list_value)
         LOGGER.debug(f"Set sensors attr to {self.sensors}")
@@ -228,7 +214,6 @@
             "depth" in self.sensors,
         )
         callback = lambda: self.reconfigure(config, dependencies)
->>>>>>> 2af10a58
 
         cls.worker = Worker(
             oak_config=self.oak_cfg,
@@ -277,14 +262,8 @@
 
         self._wait_until_worker_running()
 
-<<<<<<< HEAD
         main_sensor_type = self.oak_cfg.sensors.primary_sensor.sensor_type
         if main_sensor_type == "color":
-=======
-        main_sensor = self.sensors[0]
-
-        if main_sensor == "color":
->>>>>>> 2af10a58
             if mime_type == CameraMimeType.JPEG:
                 arr = cls.worker.get_color_output(self.oak_cfg.sensors.primary_sensor).np_array
                 jpeg_encoded_bytes = encode_jpeg_bytes(arr)
@@ -294,13 +273,8 @@
                 f'mime_type "{mime_type}" is not supported for color. Please use {CameraMimeType.JPEG}'
             )
 
-<<<<<<< HEAD
         if main_sensor_type == "depth":
             captured_data = cls.worker.get_depth_output()
-=======
-        if main_sensor == "depth":
-            captured_data = cls.worker.get_depth_map()
->>>>>>> 2af10a58
             arr = captured_data.np_array
             if mime_type == CameraMimeType.JPEG:
                 jpeg_encoded_bytes = encode_jpeg_bytes(arr, is_depth=True)
@@ -346,7 +320,6 @@
         # For timestamp calculation later
         seconds_float: float = None
 
-<<<<<<< HEAD
         if self.oak_cfg.sensors.color_sensors:
             for cs in self.oak_cfg.sensors.color_sensors:
                 color_data: CapturedData = cls.worker.get_color_output(cs)
@@ -358,25 +331,6 @@
 
         if self.oak_cfg.sensors.stereo_pair:
             depth_data: CapturedData = cls.worker.get_depth_output()
-=======
-        color_data: Optional[CapturedData] = None
-        depth_data: Optional[CapturedData] = None
-        if "color" in self.sensors and "depth" in self.sensors:
-            color_data, depth_data = await cls.worker.get_synced_color_depth_data()
-
-        if "color" in self.sensors:
-            if color_data is None:
-                color_data: CapturedData = cls.worker.get_color_image()
-            arr, captured_at = color_data.np_array, color_data.captured_at
-            jpeg_encoded_bytes = encode_jpeg_bytes(arr)
-            img = NamedImage("color", jpeg_encoded_bytes, CameraMimeType.JPEG)
-            seconds_float = captured_at
-            images.append(img)
-
-        if "depth" in self.sensors:
-            if not depth_data:
-                depth_data: CapturedData = cls.worker.get_depth_map()
->>>>>>> 2af10a58
             arr, captured_at = depth_data.np_array, depth_data.captured_at
             depth_encoded_bytes = encode_depth_raw(arr.tobytes(), arr.shape, LOGGER)
             img = NamedImage(
@@ -424,15 +378,8 @@
             str: The mimetype of the point cloud (e.g. PCD).
         """
         # Validation
-<<<<<<< HEAD
         if (not self.oak_cfg.sensors.color_sensors):
             details = "Cannot process PCD. OAK camera not configured for stereo depth outputs. See README for details"
-=======
-        if "color" not in self.sensors or "depth" not in self.sensors:
-            details = (
-                'Please include "color" and "depth" in the "sensors" attribute list.'
-            )
->>>>>>> 2af10a58
             raise MethodNotAllowed(method_name="get_point_cloud", details=details)
 
         cls = type(self)
